--- conflicted
+++ resolved
@@ -162,21 +162,17 @@
 	return nil
 }
 
-func writeSecretOrConfigMap(dataMap map[string][]byte, dirPath string, w http.ResponseWriter) {
-
+func writeSecretOrConfigMap(dataMap map[string][]byte, dirPath string) error {
 	for key, val := range dataMap {
-
 		writeFilePath := filepath.Join(dirPath, key)
 		err := ioutil.WriteFile(writeFilePath, val, 0600)
-
 		if err != nil {
 			e := fmt.Sprintf("Failed to write file %v: %v", writeFilePath, err)
 			log.Printf(e)
-			http.Error(w, e, http.StatusInternalServerError)
-			return
-		}
-	}
-	return
+			return errors.New(e)
+		}
+	}
+	return nil
 }
 
 func (fetcher *Fetcher) FetchHandler(w http.ResponseWriter, r *http.Request) {
@@ -205,14 +201,22 @@
 		http.Error(w, err.Error(), http.StatusBadRequest)
 		return
 	}
+
 	log.Printf("fetcher received fetch request and started downloading: %v", req)
-
 	code, err := fetcher.Fetch(req)
 	if err != nil {
 		http.Error(w, err.Error(), code)
 		return
 	}
 
+	log.Printf("Checking secrets/cfgmaps")
+	code, err = fetcher.FetchSecretsAndCfgMaps(req.SecretList, req.ConfigMapList)
+	if err != nil {
+		http.Error(w, err.Error(), code)
+		return
+	}
+
+	log.Printf("Completed fetch request")
 	// all done
 	w.WriteHeader(http.StatusOK)
 }
@@ -229,12 +233,7 @@
 		if err != nil {
 			e := fmt.Sprintf("Failed to download url %v: %v", req.Url, err)
 			log.Printf(e)
-<<<<<<< HEAD
-			http.Error(w, e, http.StatusBadRequest)
-			return
-=======
 			return 400, errors.New(e)
->>>>>>> 4cf19576
 		}
 	} else {
 		// get pkg
@@ -242,12 +241,7 @@
 		if err != nil {
 			e := fmt.Sprintf("Failed to get package: %v", err)
 			log.Printf(e)
-<<<<<<< HEAD
-			http.Error(w, e, http.StatusInternalServerError)
-			return
-=======
 			return 500, errors.New(e)
->>>>>>> 4cf19576
 		}
 
 		var archive *fission.Archive
@@ -263,12 +257,7 @@
 			if err != nil {
 				e := fmt.Sprintf("Failed to write file %v: %v", tmpPath, err)
 				log.Printf(e)
-<<<<<<< HEAD
-				http.Error(w, e, http.StatusInternalServerError)
-				return
-=======
 				return 500, errors.New(e)
->>>>>>> 4cf19576
 			}
 		} else {
 			// download and verify
@@ -276,24 +265,14 @@
 			if err != nil {
 				e := fmt.Sprintf("Failed to download url %v: %v", req.Url, err)
 				log.Printf(e)
-<<<<<<< HEAD
-				http.Error(w, e, http.StatusBadRequest)
-				return
-=======
 				return 400, errors.New(e)
->>>>>>> 4cf19576
 			}
 
 			err = verifyChecksum(tmpPath, &archive.Checksum)
 			if err != nil {
 				e := fmt.Sprintf("Failed to verify checksum: %v", err)
 				log.Printf(e)
-<<<<<<< HEAD
-				http.Error(w, e, http.StatusBadRequest)
-				return
-=======
 				return 400, errors.New(e)
->>>>>>> 4cf19576
 			}
 		}
 	}
@@ -305,12 +284,7 @@
 		err := fetcher.unarchive(tmpPath, tmpUnarchivePath)
 		if err != nil {
 			log.Println(err.Error())
-<<<<<<< HEAD
-			http.Error(w, err.Error(), http.StatusInternalServerError)
-			return
-=======
 			return 500, err
->>>>>>> 4cf19576
 		}
 		tmpPath = tmpUnarchivePath
 	}
@@ -321,11 +295,16 @@
 		log.Println(err.Error())
 		return 500, err
 	}
-<<<<<<< HEAD
-
-	log.Printf("Checking secrets/cfgmaps")
-	if len(req.SecretList) > 0 {
-		for _, secret := range req.SecretList {
+
+	log.Printf("Successfully placed at %v", filepath.Join(fetcher.sharedVolumePath, req.Filename))
+	return 200, nil
+}
+
+// FetchSecretsAndCfgMaps fetches secrets and configmaps specified by user
+// It returns the HTTP code and error if any
+func (fetcher *Fetcher) FetchSecretsAndCfgMaps(secrets []fission.SecretReference, cfgmaps []fission.ConfigMapReference) (int, error) {
+	if len(secrets) > 0 {
+		for _, secret := range secrets {
 			data, err := fetcher.kubeClient.CoreV1().Secrets(secret.Namespace).Get(secret.Name, metav1.GetOptions{})
 
 			if err != nil {
@@ -337,8 +316,7 @@
 					httpCode = http.StatusNotFound
 				}
 
-				http.Error(w, e, httpCode)
-				return
+				return httpCode, errors.New(e)
 			}
 
 			secretPath := secret.Namespace + "/" + secret.Name
@@ -347,15 +325,17 @@
 			if err != nil {
 				e := fmt.Sprintf("Failed to create directory %v: %v", secretDir, err)
 				log.Printf(e)
-				http.Error(w, e, http.StatusInternalServerError)
-				return
-			}
-			writeSecretOrConfigMap(data.Data, secretDir, w)
-		}
-	}
-
-	if len(req.ConfigMapList) > 0 {
-		for _, config := range req.ConfigMapList {
+				return http.StatusInternalServerError, errors.New(e)
+			}
+			err = writeSecretOrConfigMap(data.Data, secretDir)
+			if err != nil {
+				return http.StatusInternalServerError, err
+			}
+		}
+	}
+
+	if len(cfgmaps) > 0 {
+		for _, config := range cfgmaps {
 			data, err := fetcher.kubeClient.CoreV1().ConfigMaps(config.Namespace).Get(config.Name, metav1.GetOptions{})
 
 			if err != nil {
@@ -367,8 +347,7 @@
 					httpCode = http.StatusNotFound
 				}
 
-				http.Error(w, e, httpCode)
-				return
+				return httpCode, errors.New(e)
 			}
 
 			configPath := config.Namespace + "/" + config.Name
@@ -377,23 +356,20 @@
 			if err != nil {
 				e := fmt.Sprintf("Failed to create directory %v: %v", configDir, err)
 				log.Printf(e)
-				http.Error(w, e, http.StatusInternalServerError)
-				return
+				return http.StatusInternalServerError, errors.New(e)
 			}
 			configMap := make(map[string][]byte)
 			for key, val := range data.Data {
 				configMap[key] = []byte(val)
 			}
-			writeSecretOrConfigMap(configMap, configDir, w)
-		}
-	}
-	log.Printf("Completed fetch request")
-	// all done
-	w.WriteHeader(http.StatusOK)
-=======
-	log.Printf("Successfully placed at %v", filepath.Join(fetcher.sharedVolumePath, req.Filename))
-	return 200, nil
->>>>>>> 4cf19576
+			err = writeSecretOrConfigMap(configMap, configDir)
+			if err != nil {
+				return http.StatusInternalServerError, err
+			}
+		}
+	}
+
+	return http.StatusOK, nil
 }
 
 func (fetcher *Fetcher) UploadHandler(w http.ResponseWriter, r *http.Request) {
